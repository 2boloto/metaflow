import click
import os
import sys
import time
import traceback

<<<<<<< HEAD
from metaflow import util
from metaflow import R
from metaflow.exception import CommandException, METAFLOW_EXIT_DISALLOW_RETRY
from metaflow.metaflow_config import DATASTORE_LOCAL_DIR
from metaflow.mflog import TASK_LOG_SOURCE

from .batch import Batch, BatchKilledException, STDOUT_PATH, STDERR_PATH

from ..aws_utils import sync_metadata_from_S3

=======
from distutils.dir_util import copy_tree

from metaflow import util
from metaflow import R
from metaflow.exception import CommandException, METAFLOW_EXIT_DISALLOW_RETRY
from metaflow.metadata.util import sync_local_metadata_from_datastore
from metaflow.metaflow_config import DATASTORE_LOCAL_DIR
from metaflow.mflog import TASK_LOG_SOURCE

from .batch import Batch, BatchKilledException
>>>>>>> cdd47834

@click.group()
def cli():
    pass


@cli.group(help="Commands related to AWS Batch.")
def batch():
    pass


def _execute_cmd(func, flow_name, run_id, user, my_runs, echo):
    if user and my_runs:
        raise CommandException("--user and --my-runs are mutually exclusive.")

    if run_id and my_runs:
        raise CommandException("--run_id and --my-runs are mutually exclusive.")

    if my_runs:
        user = util.get_username()

    latest_run = True

    if user and not run_id:
        latest_run = False

    if not run_id and latest_run:
        run_id = util.get_latest_run_id(echo, flow_name)
        if run_id is None:
            raise CommandException("A previous run id was not found. Specify --run-id.")

    func(flow_name, run_id, user, echo)


@batch.command(help="List unfinished AWS Batch tasks of this flow")
@click.option("--my-runs", default=False, is_flag=True,
    help="List all my unfinished tasks.")
@click.option("--user", default=None,
    help="List unfinished tasks for the given user.")
@click.option("--run-id", default=None,
    help="List unfinished tasks corresponding to the run id.")
@click.pass_context
def list(ctx, run_id, user, my_runs):
    batch = Batch(ctx.obj.metadata, ctx.obj.environment)
    _execute_cmd(
        batch.list_jobs, ctx.obj.flow.name, run_id, user, my_runs, ctx.obj.echo
    )


@batch.command(help="Terminate unfinished AWS Batch tasks of this flow.")
@click.option("--my-runs", default=False, is_flag=True,
    help="Kill all my unfinished tasks.")
@click.option("--user", default=None,
    help="Terminate unfinished tasks for the given user.")
@click.option("--run-id", default=None,
    help="Terminate unfinished tasks corresponding to the run id.")
@click.pass_context
def kill(ctx, run_id, user, my_runs):
    batch = Batch(ctx.obj.metadata, ctx.obj.environment)
    _execute_cmd(
        batch.kill_jobs, ctx.obj.flow.name, run_id, user, my_runs, ctx.obj.echo
    )


@batch.command(
    help="Execute a single task using AWS Batch. This command "
    "calls the top-level step command inside a AWS Batch "
    "job with the given options. Typically you do not "
    "call this command directly; it is used internally "
    "by Metaflow."
)
@click.argument("step-name")
@click.argument("code-package-sha")
@click.argument("code-package-url")
@click.option("--executable", help="Executable requirement for AWS Batch.")
@click.option(
    "--image", help="Docker image requirement for AWS Batch. In name:version format."
)
@click.option(
    "--iam-role", help="IAM role requirement for AWS Batch."
)
@click.option(
    "--execution-role", help="Execution role requirement for AWS Batch on Fargate."
)
@click.option("--cpu", help="CPU requirement for AWS Batch.")
@click.option("--gpu", help="GPU requirement for AWS Batch.")
@click.option("--memory", help="Memory requirement for AWS Batch.")
@click.option("--queue", help="Job execution queue for AWS Batch.")
@click.option("--run-id", help="Passed to the top-level 'step'.")
@click.option("--task-id", help="Passed to the top-level 'step'.")
@click.option("--input-paths", help="Passed to the top-level 'step'.")
@click.option("--split-index", help="Passed to the top-level 'step'.")
@click.option("--clone-path", help="Passed to the top-level 'step'.")
@click.option("--clone-run-id", help="Passed to the top-level 'step'.")
@click.option(
    "--tag", multiple=True, default=None, help="Passed to the top-level 'step'."
)
@click.option("--namespace", default=None, help="Passed to the top-level 'step'.")
@click.option("--retry-count", default=0, help="Passed to the top-level 'step'.")
@click.option(
    "--max-user-code-retries", default=0, help="Passed to the top-level 'step'."
)
@click.option(
    "--run-time-limit",
    default=5 * 24 * 60 * 60,
    help="Run time limit in seconds for the AWS Batch job. " "Default is 5 days."
)
@click.option("--shared-memory", help="Shared Memory requirement for AWS Batch.")
@click.option("--max-swap", help="Max Swap requirement for AWS Batch.")
@click.option("--swappiness", help="Swappiness requirement for AWS Batch.")
#TODO: Maybe remove it altogether since it's not used here
@click.option('--ubf-context', default=None, type=click.Choice([None]))
@click.option('--host-volumes', multiple=True)
@click.pass_context
def step(
    ctx,
    step_name,
    code_package_sha,
    code_package_url,
    executable=None,
    image=None,
    iam_role=None,
    execution_role=None,
    cpu=None,
    gpu=None,
    memory=None,
    queue=None,
    run_time_limit=None,
    shared_memory=None,
    max_swap=None,
    swappiness=None,
    host_volumes=None,
    **kwargs
):
    def echo(msg, stream='stderr', batch_id=None):
        msg = util.to_unicode(msg)
        if batch_id:
            msg = '[%s] %s' % (batch_id, msg)
        ctx.obj.echo_always(msg, err=(stream == sys.stderr))

    if R.use_r():
        entrypoint = R.entrypoint()
    else:
        if executable is None:
            executable = ctx.obj.environment.executable(step_name)
        entrypoint = '%s -u %s' % (executable,
                                   os.path.basename(sys.argv[0]))

    top_args = " ".join(util.dict_to_cli_options(ctx.parent.parent.params))

    input_paths = kwargs.get("input_paths")
    split_vars = None
    if input_paths:
        max_size = 30 * 1024
        split_vars = {
            "METAFLOW_INPUT_PATHS_%d" % (i // max_size): input_paths[i : i + max_size]
            for i in range(0, len(input_paths), max_size)
        }
        kwargs["input_paths"] = "".join("${%s}" % s for s in split_vars.keys())

    step_args = " ".join(util.dict_to_cli_options(kwargs))
    step_cli = u"{entrypoint} {top_args} step {step} {step_args}".format(
        entrypoint=entrypoint, top_args=top_args, step=step_name, step_args=step_args
    )
    node = ctx.obj.graph[step_name]

    # Get retry information
    retry_count = kwargs.get("retry_count", 0)
    retry_deco = [deco for deco in node.decorators if deco.name == "retry"]
    minutes_between_retries = None
    if retry_deco:
        minutes_between_retries = int(
            retry_deco[0].attributes.get("minutes_between_retries", 1)
        )

    # Set batch attributes
    task_spec = {
        'flow_name': ctx.obj.flow.name,
        'step_name': step_name,
        'run_id': kwargs['run_id'],
        'task_id': kwargs['task_id'],
        'retry_count': str(retry_count)
    }
    attrs = {'metaflow.%s' % k: v for k, v in task_spec.items()}
    attrs['metaflow.user'] = util.get_username()
    attrs['metaflow.version'] = ctx.obj.environment.get_environment_info()[
            "metaflow_version"
        ]

    env_deco = [deco for deco in node.decorators if deco.name == "environment"]
    if env_deco:
        env = env_deco[0].attributes["vars"]
    else:
        env = {}

    # Add the environment variables related to the input-paths argument
    if split_vars:
        env.update(split_vars)

    if retry_count:
        ctx.obj.echo_always(
            "Sleeping %d minutes before the next AWS Batch retry" % minutes_between_retries
        )
        time.sleep(minutes_between_retries * 60)

    # this information is needed for log tailing
    ds = ctx.obj.flow_datastore.get_task_datastore(
        mode='w',
        run_id=kwargs['run_id'],
        step_name=step_name,
        task_id=kwargs['task_id'],
        attempt=int(retry_count)
    )
    stdout_location = ds.get_log_location(TASK_LOG_SOURCE, 'stdout')
    stderr_location = ds.get_log_location(TASK_LOG_SOURCE, 'stderr')

    def _sync_metadata():
        if ctx.obj.metadata.TYPE == 'local':
<<<<<<< HEAD
            sync_metadata_from_S3(DATASTORE_LOCAL_DIR,
                                  datastore_root,
                                  retry_count)
=======
            sync_local_metadata_from_datastore(
                DATASTORE_LOCAL_DIR, 
                ctx.obj.flow_datastore.get_task_datastore(kwargs['run_id'],
                                                          step_name,
                                                          kwargs['task_id']))
>>>>>>> cdd47834

    batch = Batch(ctx.obj.metadata, ctx.obj.environment)
    try:
        with ctx.obj.monitor.measure("metaflow.aws.batch.launch_job"):
            batch.launch_job(
                step_name,
                step_cli,
                task_spec,
                code_package_sha,
                code_package_url,
                ctx.obj.flow_datastore.TYPE,
                image=image,
                queue=queue,
                iam_role=iam_role,
                execution_role=execution_role,
                cpu=cpu,
                gpu=gpu,
                memory=memory,
                run_time_limit=run_time_limit,
                shared_memory=shared_memory,
                max_swap=max_swap,
                swappiness=swappiness,
                env=env,
                attrs=attrs,
                host_volumes=host_volumes,
            )
    except Exception as e:
        print(e)
        _sync_metadata()
        sys.exit(METAFLOW_EXIT_DISALLOW_RETRY)
    try:
        batch.wait(stdout_location, stderr_location, echo=echo)
    except BatchKilledException:
        # don't retry killed tasks
        traceback.print_exc()
<<<<<<< HEAD
        _sync_metadata()
        sys.exit(METAFLOW_EXIT_DISALLOW_RETRY)
    _sync_metadata()
=======
        sys.exit(METAFLOW_EXIT_DISALLOW_RETRY)
    finally:
        _sync_metadata()
>>>>>>> cdd47834
<|MERGE_RESOLUTION|>--- conflicted
+++ resolved
@@ -4,18 +4,6 @@
 import time
 import traceback
 
-<<<<<<< HEAD
-from metaflow import util
-from metaflow import R
-from metaflow.exception import CommandException, METAFLOW_EXIT_DISALLOW_RETRY
-from metaflow.metaflow_config import DATASTORE_LOCAL_DIR
-from metaflow.mflog import TASK_LOG_SOURCE
-
-from .batch import Batch, BatchKilledException, STDOUT_PATH, STDERR_PATH
-
-from ..aws_utils import sync_metadata_from_S3
-
-=======
 from distutils.dir_util import copy_tree
 
 from metaflow import util
@@ -26,7 +14,6 @@
 from metaflow.mflog import TASK_LOG_SOURCE
 
 from .batch import Batch, BatchKilledException
->>>>>>> cdd47834
 
 @click.group()
 def cli():
@@ -245,17 +232,11 @@
 
     def _sync_metadata():
         if ctx.obj.metadata.TYPE == 'local':
-<<<<<<< HEAD
-            sync_metadata_from_S3(DATASTORE_LOCAL_DIR,
-                                  datastore_root,
-                                  retry_count)
-=======
             sync_local_metadata_from_datastore(
                 DATASTORE_LOCAL_DIR, 
                 ctx.obj.flow_datastore.get_task_datastore(kwargs['run_id'],
                                                           step_name,
                                                           kwargs['task_id']))
->>>>>>> cdd47834
 
     batch = Batch(ctx.obj.metadata, ctx.obj.environment)
     try:
@@ -291,12 +272,6 @@
     except BatchKilledException:
         # don't retry killed tasks
         traceback.print_exc()
-<<<<<<< HEAD
-        _sync_metadata()
-        sys.exit(METAFLOW_EXIT_DISALLOW_RETRY)
-    _sync_metadata()
-=======
         sys.exit(METAFLOW_EXIT_DISALLOW_RETRY)
     finally:
-        _sync_metadata()
->>>>>>> cdd47834
+        _sync_metadata()