--- conflicted
+++ resolved
@@ -155,20 +155,10 @@
               tags,
               namespace,
               max_workers,
-<<<<<<< HEAD
-              workflow_timeout):
+              workflow_timeout,
+              decospecs):
     flow_datastore = obj.flow_datastore
     if flow_datastore.TYPE != 's3':
-=======
-              workflow_timeout,
-              decospecs):
-    datastore = obj.datastore(obj.flow.name,
-                              mode='w',
-                              metadata=obj.metadata,
-                              event_logger=obj.event_logger,
-                              monitor=obj.monitor)
-    if datastore.TYPE != 's3':
->>>>>>> c395e26c
         raise MetaflowException("AWS Step Functions requires --datastore=s3.")
     
     if decospecs:
@@ -180,14 +170,8 @@
             obj.flow, obj.graph, obj.environment, obj.flow_datastore, obj.logger)
 
     obj.package = MetaflowPackage(
-<<<<<<< HEAD
-        obj.flow, obj.environment, obj.logger, obj.package_suffixes)
+        obj.flow, obj.environment, obj.echo, obj.package_suffixes)
     package_url, package_sha = flow_datastore.save_data([obj.package.blob])[0]
-=======
-        obj.flow, obj.environment, obj.echo, obj.package_suffixes)
-    package_url = datastore.save_data(
-        obj.package.sha, TransformableObject(obj.package.blob))
->>>>>>> c395e26c
 
     return StepFunctions(name,
                          obj.graph,
