--- conflicted
+++ resolved
@@ -485,71 +485,8 @@
             self.update()
         return self.info['container'].get('exitCode')
 
-<<<<<<< HEAD
-=======
-    def wait_for_running(self):
-        if not self.is_running and not self.is_done:
-            BatchWaiter(self._client).wait_for_running(self.id)
-
->>>>>>> e2aa6a3e
     def kill(self):
         if not self.is_done:
             self._client.terminate_job(
                 jobId=self._id, reason='Metaflow initiated job termination.')
-<<<<<<< HEAD
-        return self.update()
-=======
-        return self.update()
-
-
-class BatchWaiter(object):
-    def __init__(self, client):
-        try:
-            from botocore import waiter
-        except:
-            raise BatchJobException(
-                'Could not import module \'botocore\' which '
-                'is required for Batch jobs. Install botocore '
-                'first.'
-            )
-        self._client = client
-        self._waiter = waiter
-
-    def wait_for_running(self, job_id):
-        model = self._waiter.WaiterModel(
-            {
-                'version': 2,
-                'waiters': {
-                    'JobRunning': {
-                        'delay': 1,
-                        'operation': 'DescribeJobs',
-                        'description': 'Wait until job starts running',
-                        'maxAttempts': 1000000,
-                        'acceptors': [
-                            {
-                                'argument': 'jobs[].status',
-                                'expected': 'SUCCEEDED',
-                                'matcher': 'pathAll',
-                                'state': 'success',
-                            },
-                            {
-                                'argument': 'jobs[].status',
-                                'expected': 'FAILED',
-                                'matcher': 'pathAny',
-                                'state': 'success',
-                            },
-                            {
-                                'argument': 'jobs[].status',
-                                'expected': 'RUNNING',
-                                'matcher': 'pathAny',
-                                'state': 'success',
-                            },
-                        ],
-                    }
-                },
-            }
-        )
-        self._waiter.create_waiter_with_client('JobRunning', model, self._client).wait(
-            jobs=[job_id]
-        )
->>>>>>> e2aa6a3e
+        return self.update()