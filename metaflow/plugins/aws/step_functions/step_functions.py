--- conflicted
+++ resolved
@@ -607,11 +607,7 @@
                                                 self.code_package_url,
                                                 user_code_retries),
                         task_spec=task_spec,
-<<<<<<< HEAD
                         code_package_sha=self.code_package_sha,
-=======
-                        code_package_sha=self.code_package.sha,
->>>>>>> fa96fb35
                         code_package_url=self.code_package_url,
                         code_package_ds=self.flow_datastore.TYPE,
                         image=resources['image'],
