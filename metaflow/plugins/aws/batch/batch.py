import atexit
import json
import os
import select
import shlex
import time

<<<<<<< HEAD
from metaflow import util
from metaflow.datastore.util.s3tail import S3Tail
from metaflow.exception import MetaflowException, MetaflowInternalError
from metaflow.metaflow_config import (
    BATCH_METADATA_SERVICE_URL,
    DATATOOLS_S3ROOT,
    DATASTORE_LOCAL_DIR,
    DATASTORE_SYSROOT_S3,
    DEFAULT_METADATA,
    BATCH_METADATA_SERVICE_HEADERS,
)
=======
from metaflow.exception import MetaflowException, MetaflowInternalError
from metaflow.metaflow_config import BATCH_METADATA_SERVICE_URL, DATATOOLS_S3ROOT, \
    DATASTORE_LOCAL_DIR, DATASTORE_SYSROOT_S3, DEFAULT_METADATA, \
    BATCH_METADATA_SERVICE_HEADERS, BATCH_EMIT_TAGS
from metaflow import util

from .batch_client import BatchClient

from metaflow.datatools.s3tail import S3Tail
>>>>>>> 135c9a6d
from metaflow.mflog.mflog import refine, set_should_persist
from metaflow.mflog import (
    export_mflog_env_vars,
    bash_capture_logs,
    update_delay,
    BASH_SAVE_LOGS,
)

from .batch_client import BatchClient

# Redirect structured logs to /logs/
LOGS_DIR = "/logs"
STDOUT_FILE = "mflog_stdout"
STDERR_FILE = "mflog_stderr"
STDOUT_PATH = os.path.join(LOGS_DIR, STDOUT_FILE)
STDERR_PATH = os.path.join(LOGS_DIR, STDERR_FILE)


class BatchException(MetaflowException):
    headline = "AWS Batch error"


class BatchKilledException(MetaflowException):
    headline = "AWS Batch task killed"


class Batch(object):
    def __init__(self, metadata, environment):
        self.metadata = metadata
        self.environment = environment
        self._client = BatchClient()
        atexit.register(
            lambda: self.job.kill() if hasattr(self, "job") else None
        )

    def _command(
        self, environment, code_package_url, step_name, step_cmds, task_spec
    ):
        mflog_expr = export_mflog_env_vars(
            datastore_type="s3",
            stdout_path=STDOUT_PATH,
            stderr_path=STDERR_PATH,
            **task_spec
        )
        init_cmds = environment.get_package_commands(code_package_url)
        init_expr = " && ".join(init_cmds)
        step_expr = bash_capture_logs(
            " && ".join(environment.bootstrap_commands(step_name) + step_cmds)
        )

        # construct an entry point that
        # 1) initializes the mflog environment (mflog_expr)
        # 2) bootstraps a metaflow environment (init_expr)
        # 3) executes a task (step_expr)

        # the `true` command is to make sure that the generated command
        # plays well with docker containers which have entrypoint set as
        # eval $@
        cmd_str = "true && mkdir -p /logs && %s && %s && %s; " % (
            mflog_expr,
            init_expr,
            step_expr,
        )
        # after the task has finished, we save its exit code (fail/success)
        # and persist the final logs. The whole entrypoint should exit
        # with the exit code (c) of the task.
        #
        # Note that if step_expr OOMs, this tail expression is never executed.
        # We lose the last logs in this scenario (although they are visible
        # still through AWS CloudWatch console).
        cmd_str += "c=$?; %s; exit $c" % BASH_SAVE_LOGS
        return shlex.split('bash -c "%s"' % cmd_str)

    def _search_jobs(self, flow_name, run_id, user):
        if user is None:
            regex = "-{flow_name}-".format(flow_name=flow_name)
        else:
            regex = "{user}-{flow_name}-".format(user=user, flow_name=flow_name)
        jobs = []
        for job in self._client.unfinished_jobs():
            if regex in job["jobName"]:
                jobs.append(job["jobId"])
        if run_id is not None:
            run_id = run_id[run_id.startswith("sfn-") and len("sfn-") :]
        for job in self._client.describe_jobs(jobs):
            parameters = job["parameters"]
            match = (
                (user is None or parameters["metaflow.user"] == user)
                and (parameters["metaflow.flow_name"] == flow_name)
                and (run_id is None or parameters["metaflow.run_id"] == run_id)
            )
            if match:
                yield job

    def _job_name(
        self, user, flow_name, run_id, step_name, task_id, retry_count
    ):
        return "{user}-{flow_name}-{run_id}-{step_name}-{task_id}-{retry_count}".format(
            user=user,
            flow_name=flow_name,
            run_id=str(run_id) if run_id is not None else "",
            step_name=step_name,
            task_id=str(task_id) if task_id is not None else "",
            retry_count=str(retry_count) if retry_count is not None else "",
        )

    def list_jobs(self, flow_name, run_id, user, echo):
        jobs = self._search_jobs(flow_name, run_id, user)
        found = False
        for job in jobs:
            found = True
            echo(
                "{name} [{id}] ({status})".format(
                    name=job["jobName"], id=job["jobId"], status=job["status"]
                )
            )
        if not found:
            echo("No running AWS Batch jobs found.")

    def kill_jobs(self, flow_name, run_id, user, echo):
        jobs = self._search_jobs(flow_name, run_id, user)
        found = False
        for job in jobs:
            found = True
            try:
                self._client.attach_job(job["jobId"]).kill()
                echo(
                    "Killing AWS Batch job: {name} [{id}] ({status})".format(
                        name=job["jobName"],
                        id=job["jobId"],
                        status=job["status"],
                    )
                )
            except Exception as e:
                echo(
                    "Failed to terminate AWS Batch job %s [%s]"
                    % (job["jobId"], repr(e))
                )
        if not found:
            echo("No running AWS Batch jobs found.")

    def create_job(
        self,
        step_name,
        step_cli,
        task_spec,
        code_package_sha,
        code_package_url,
        code_package_ds,
        image,
        queue,
        iam_role=None,
        execution_role=None,
        cpu=None,
        gpu=None,
        memory=None,
        run_time_limit=None,
        shared_memory=None,
        max_swap=None,
        swappiness=None,
        env={},
        attrs={},
<<<<<<< HEAD
=======
        host_volumes=None,
>>>>>>> 135c9a6d
    ):
        job_name = self._job_name(
            attrs.get("metaflow.user"),
            attrs.get("metaflow.flow_name"),
            attrs.get("metaflow.run_id"),
            attrs.get("metaflow.step_name"),
            attrs.get("metaflow.task_id"),
            attrs.get("metaflow.retry_count"),
        )
        job = (
            self._client.job()
            .job_name(job_name)
            .job_queue(queue)
            .command(
<<<<<<< HEAD
                self._command(
                    self.environment,
                    code_package_url,
                    step_name,
                    [step_cli],
                    task_spec,
                )
            )
            .image(image)
            .iam_role(iam_role)
            .execution_role(execution_role)
            .job_def(
                image,
                iam_role,
                queue,
                execution_role,
                shared_memory,
                max_swap,
                swappiness,
            )
            .cpu(cpu)
            .gpu(gpu)
            .memory(memory)
            .shared_memory(shared_memory)
            .max_swap(max_swap)
            .swappiness(swappiness)
            .timeout_in_secs(run_time_limit)
            .environment_variable("AWS_DEFAULT_REGION", self._client.region())
            .environment_variable("METAFLOW_CODE_SHA", code_package_sha)
            .environment_variable("METAFLOW_CODE_URL", code_package_url)
            .environment_variable("METAFLOW_CODE_DS", code_package_ds)
            .environment_variable("METAFLOW_USER", attrs["metaflow.user"])
            .environment_variable(
                "METAFLOW_SERVICE_URL", BATCH_METADATA_SERVICE_URL
            )
            .environment_variable(
                "METAFLOW_SERVICE_HEADERS",
                json.dumps(BATCH_METADATA_SERVICE_HEADERS),
            )
            .environment_variable(
                "METAFLOW_DATASTORE_SYSROOT_S3", DATASTORE_SYSROOT_S3
            )
            .environment_variable("METAFLOW_DATATOOLS_S3ROOT", DATATOOLS_S3ROOT)
            .environment_variable("METAFLOW_DEFAULT_DATASTORE", "s3")
            .environment_variable("METAFLOW_DEFAULT_METADATA", DEFAULT_METADATA)
        )
        # Skip setting METAFLOW_DATASTORE_SYSROOT_LOCAL because metadata sync between the local user
        # instance and the remote AWS Batch instance assumes metadata is stored in DATASTORE_LOCAL_DIR
        # on the remote AWS Batch instance; this happens when METAFLOW_DATASTORE_SYSROOT_LOCAL
        # is NOT set (see get_datastore_root_from_config in datastore/local.py).
=======
                self._command(self.environment, code_package_url,
                              step_name, [step_cli], task_spec)) \
            .image(image) \
            .iam_role(iam_role) \
            .execution_role(execution_role) \
            .job_def(image, iam_role,
                queue, execution_role, shared_memory,
                max_swap, swappiness, host_volumes=host_volumes) \
            .cpu(cpu) \
            .gpu(gpu) \
            .memory(memory) \
            .shared_memory(shared_memory) \
            .max_swap(max_swap) \
            .swappiness(swappiness) \
            .timeout_in_secs(run_time_limit) \
            .environment_variable('AWS_DEFAULT_REGION', self._client.region()) \
            .environment_variable('METAFLOW_CODE_SHA', code_package_sha) \
            .environment_variable('METAFLOW_CODE_URL', code_package_url) \
            .environment_variable('METAFLOW_CODE_DS', code_package_ds) \
            .environment_variable('METAFLOW_USER', attrs['metaflow.user']) \
            .environment_variable('METAFLOW_SERVICE_URL', BATCH_METADATA_SERVICE_URL) \
            .environment_variable('METAFLOW_SERVICE_HEADERS', json.dumps(BATCH_METADATA_SERVICE_HEADERS)) \
            .environment_variable('METAFLOW_DATASTORE_SYSROOT_S3', DATASTORE_SYSROOT_S3) \
            .environment_variable('METAFLOW_DATATOOLS_S3ROOT', DATATOOLS_S3ROOT) \
            .environment_variable('METAFLOW_DEFAULT_DATASTORE', 's3') \
            .environment_variable('METAFLOW_DEFAULT_METADATA', DEFAULT_METADATA)
            # Skip setting METAFLOW_DATASTORE_SYSROOT_LOCAL because metadata sync between the local user 
            # instance and the remote AWS Batch instance assumes metadata is stored in DATASTORE_LOCAL_DIR 
            # on the remote AWS Batch instance; this happens when METAFLOW_DATASTORE_SYSROOT_LOCAL 
            # is NOT set (see get_datastore_root_from_config in datastore/local.py).
>>>>>>> 135c9a6d
        for name, value in env.items():
            job.environment_variable(name, value)
        if attrs:
            for key, value in attrs.items():
                job.parameter(key, value)
        # Tags for AWS Batch job (for say cost attribution)
        if BATCH_EMIT_TAGS:
            for key in ['metaflow.flow_name', 'metaflow.run_id',
                            'metaflow.step_name', 'metaflow.version', 
                            'metaflow.run_id.$', 'metaflow.user',
                            'metaflow.owner', 'metaflow.production_token']:
                if key in attrs:
                    job.tag(key, attrs.get(key))
        return job

    def launch_job(
        self,
        step_name,
        step_cli,
        task_spec,
        code_package_sha,
        code_package_url,
        code_package_ds,
        image,
        queue,
        iam_role=None,
        execution_role=None,  # for FARGATE compatibility
        cpu=None,
        gpu=None,
        memory=None,
        run_time_limit=None,
        shared_memory=None,
        max_swap=None,
        swappiness=None,
        host_volumes=None,
        env={},
        attrs={},
    ):
        if queue is None:
            queue = next(self._client.active_job_queues(), None)
            if queue is None:
                raise BatchException(
                    "Unable to launch AWS Batch job. No job queue "
                    " specified and no valid & enabled queue found."
                )
        job = self.create_job(
<<<<<<< HEAD
            step_name,
            step_cli,
            task_spec,
            code_package_sha,
            code_package_url,
            code_package_ds,
            image,
            queue,
            iam_role,
            execution_role,
            cpu,
            gpu,
            memory,
            run_time_limit,
            shared_memory,
            max_swap,
            swappiness,
            env,
            attrs,
=======
                        step_name,
                        step_cli,
                        task_spec,
                        code_package_sha,
                        code_package_url,
                        code_package_ds,
                        image,
                        queue,
                        iam_role,
                        execution_role,
                        cpu,
                        gpu,
                        memory,
                        run_time_limit,
                        shared_memory,
                        max_swap,
                        swappiness,
                        env=env,
                        attrs=attrs,
                        host_volumes=host_volumes
>>>>>>> 135c9a6d
        )
        self.job = job.execute()

    def wait(self, stdout_location, stderr_location, echo=None):
        def wait_for_launch(job):
            status = job.status
            echo(
                "Task is starting (status %s)..." % status,
                "stderr",
                batch_id=job.id,
            )
            t = time.time()
            while True:
                if status != job.status or (time.time() - t) > 30:
                    status = job.status
                    echo(
                        "Task is starting (status %s)..." % status,
                        "stderr",
                        batch_id=job.id,
                    )
                    t = time.time()
                if job.is_running or job.is_done or job.is_crashed:
                    break
                select.poll().poll(200)

        prefix = b"[%s] " % util.to_bytes(self.job.id)

        def _print_available(tail, stream, should_persist=False):
            # print the latest batch of lines from S3Tail
            try:
                for line in tail:
                    if should_persist:
                        line = set_should_persist(line)
                    else:
                        line = refine(line, prefix=prefix)
                    echo(line.strip().decode("utf-8", errors="replace"), stream)
            except Exception as ex:
                echo(
                    "[ temporary error in fetching logs: %s ]" % ex,
                    "stderr",
                    batch_id=self.job.id,
                )

        stdout_tail = S3Tail(stdout_location)
        stderr_tail = S3Tail(stderr_location)

        # 1) Loop until the job has started
        wait_for_launch(self.job)

        # 2) Loop until the job has finished
        start_time = time.time()
        is_running = True
        next_log_update = start_time
        log_update_delay = 1

        while is_running:
            if time.time() > next_log_update:
                _print_available(stdout_tail, "stdout")
                _print_available(stderr_tail, "stderr")
                now = time.time()
                log_update_delay = update_delay(now - start_time)
                next_log_update = now + log_update_delay
                is_running = self.job.is_running

            # This sleep should never delay log updates. On the other hand,
            # we should exit this loop when the task has finished without
            # a long delay, regardless of the log tailing schedule
            d = min(log_update_delay, 5.0)
            select.poll().poll(d * 1000)

        # 3) Fetch remaining logs
        #
        # It is possible that we exit the loop above before all logs have been
        # shown.
        #
        # TODO if we notice AWS Batch failing to upload logs to S3, we can add a
        # HEAD request here to ensure that the file exists prior to calling
        # S3Tail and note the user about truncated logs if it doesn't
        _print_available(stdout_tail, "stdout")
        _print_available(stderr_tail, "stderr")
        # In case of hard crashes (OOM), the final save_logs won't happen.
        # We fetch the remaining logs from AWS CloudWatch and persist them to
        # Amazon S3.

        if self.job.is_crashed:
            msg = next(
                msg
                for msg in [
                    self.job.reason,
                    self.job.status_reason,
                    "Task crashed.",
                ]
                if msg is not None
            )
            raise BatchException(
                "%s "
                "This could be a transient error. "
                "Use @retry to retry." % msg
            )
        else:
            if self.job.is_running:
                # Kill the job if it is still running by throwing an exception.
                raise BatchException("Task failed!")
            echo(
                "Task finished with exit code %s." % self.job.status_code,
                "stderr",
                batch_id=self.job.id,
            )<|MERGE_RESOLUTION|>--- conflicted
+++ resolved
@@ -5,9 +5,8 @@
 import shlex
 import time
 
-<<<<<<< HEAD
 from metaflow import util
-from metaflow.datastore.util.s3tail import S3Tail
+from metaflow.datatools.s3tail import S3Tail
 from metaflow.exception import MetaflowException, MetaflowInternalError
 from metaflow.metaflow_config import (
     BATCH_METADATA_SERVICE_URL,
@@ -16,18 +15,8 @@
     DATASTORE_SYSROOT_S3,
     DEFAULT_METADATA,
     BATCH_METADATA_SERVICE_HEADERS,
+    BATCH_EMIT_TAGS
 )
-=======
-from metaflow.exception import MetaflowException, MetaflowInternalError
-from metaflow.metaflow_config import BATCH_METADATA_SERVICE_URL, DATATOOLS_S3ROOT, \
-    DATASTORE_LOCAL_DIR, DATASTORE_SYSROOT_S3, DEFAULT_METADATA, \
-    BATCH_METADATA_SERVICE_HEADERS, BATCH_EMIT_TAGS
-from metaflow import util
-
-from .batch_client import BatchClient
-
-from metaflow.datatools.s3tail import S3Tail
->>>>>>> 135c9a6d
 from metaflow.mflog.mflog import refine, set_should_persist
 from metaflow.mflog import (
     export_mflog_env_vars,
@@ -190,10 +179,7 @@
         swappiness=None,
         env={},
         attrs={},
-<<<<<<< HEAD
-=======
         host_volumes=None,
->>>>>>> 135c9a6d
     ):
         job_name = self._job_name(
             attrs.get("metaflow.user"),
@@ -208,58 +194,6 @@
             .job_name(job_name)
             .job_queue(queue)
             .command(
-<<<<<<< HEAD
-                self._command(
-                    self.environment,
-                    code_package_url,
-                    step_name,
-                    [step_cli],
-                    task_spec,
-                )
-            )
-            .image(image)
-            .iam_role(iam_role)
-            .execution_role(execution_role)
-            .job_def(
-                image,
-                iam_role,
-                queue,
-                execution_role,
-                shared_memory,
-                max_swap,
-                swappiness,
-            )
-            .cpu(cpu)
-            .gpu(gpu)
-            .memory(memory)
-            .shared_memory(shared_memory)
-            .max_swap(max_swap)
-            .swappiness(swappiness)
-            .timeout_in_secs(run_time_limit)
-            .environment_variable("AWS_DEFAULT_REGION", self._client.region())
-            .environment_variable("METAFLOW_CODE_SHA", code_package_sha)
-            .environment_variable("METAFLOW_CODE_URL", code_package_url)
-            .environment_variable("METAFLOW_CODE_DS", code_package_ds)
-            .environment_variable("METAFLOW_USER", attrs["metaflow.user"])
-            .environment_variable(
-                "METAFLOW_SERVICE_URL", BATCH_METADATA_SERVICE_URL
-            )
-            .environment_variable(
-                "METAFLOW_SERVICE_HEADERS",
-                json.dumps(BATCH_METADATA_SERVICE_HEADERS),
-            )
-            .environment_variable(
-                "METAFLOW_DATASTORE_SYSROOT_S3", DATASTORE_SYSROOT_S3
-            )
-            .environment_variable("METAFLOW_DATATOOLS_S3ROOT", DATATOOLS_S3ROOT)
-            .environment_variable("METAFLOW_DEFAULT_DATASTORE", "s3")
-            .environment_variable("METAFLOW_DEFAULT_METADATA", DEFAULT_METADATA)
-        )
-        # Skip setting METAFLOW_DATASTORE_SYSROOT_LOCAL because metadata sync between the local user
-        # instance and the remote AWS Batch instance assumes metadata is stored in DATASTORE_LOCAL_DIR
-        # on the remote AWS Batch instance; this happens when METAFLOW_DATASTORE_SYSROOT_LOCAL
-        # is NOT set (see get_datastore_root_from_config in datastore/local.py).
-=======
                 self._command(self.environment, code_package_url,
                               step_name, [step_cli], task_spec)) \
             .image(image) \
@@ -285,12 +219,11 @@
             .environment_variable('METAFLOW_DATASTORE_SYSROOT_S3', DATASTORE_SYSROOT_S3) \
             .environment_variable('METAFLOW_DATATOOLS_S3ROOT', DATATOOLS_S3ROOT) \
             .environment_variable('METAFLOW_DEFAULT_DATASTORE', 's3') \
-            .environment_variable('METAFLOW_DEFAULT_METADATA', DEFAULT_METADATA)
+            .environment_variable('METAFLOW_DEFAULT_METADATA', DEFAULT_METADATA))
             # Skip setting METAFLOW_DATASTORE_SYSROOT_LOCAL because metadata sync between the local user 
             # instance and the remote AWS Batch instance assumes metadata is stored in DATASTORE_LOCAL_DIR 
             # on the remote AWS Batch instance; this happens when METAFLOW_DATASTORE_SYSROOT_LOCAL 
             # is NOT set (see get_datastore_root_from_config in datastore/local.py).
->>>>>>> 135c9a6d
         for name, value in env.items():
             job.environment_variable(name, value)
         if attrs:
@@ -337,27 +270,6 @@
                     " specified and no valid & enabled queue found."
                 )
         job = self.create_job(
-<<<<<<< HEAD
-            step_name,
-            step_cli,
-            task_spec,
-            code_package_sha,
-            code_package_url,
-            code_package_ds,
-            image,
-            queue,
-            iam_role,
-            execution_role,
-            cpu,
-            gpu,
-            memory,
-            run_time_limit,
-            shared_memory,
-            max_swap,
-            swappiness,
-            env,
-            attrs,
-=======
                         step_name,
                         step_cli,
                         task_spec,
@@ -378,7 +290,6 @@
                         env=env,
                         attrs=attrs,
                         host_volumes=host_volumes
->>>>>>> 135c9a6d
         )
         self.job = job.execute()
 
