import inspect
import sys
import traceback
from datetime import datetime
from functools import wraps

import click

from . import lint
from . import plugins
from . import parameters
from . import decorators
from . import metaflow_version
from . import namespace
<<<<<<< HEAD
from . import current
=======
from .current import current
>>>>>>> 6368022e
from .util import resolve_identity, decompress_list, write_latest_run_id, \
    get_latest_run_id, to_unicode
from .task import MetaflowTask
from .exception import CommandException, MetaflowException
from .graph import FlowGraph
from .datastore import DATASTORES, FlowDataStore, TaskDataStoreSet

from .runtime import NativeRuntime
from .package import MetaflowPackage
from .plugins import ENVIRONMENTS, LOGGING_SIDECARS, METADATA_PROVIDERS, MONITOR_SIDECARS
from .metaflow_config import DEFAULT_DATASTORE, DEFAULT_ENVIRONMENT, DEFAULT_EVENT_LOGGER, \
    DEFAULT_METADATA, DEFAULT_MONITOR, DEFAULT_PACKAGE_SUFFIXES
from .metaflow_environment import MetaflowEnvironment
from .pylint_wrapper import PyLint
from .event_logger import EventLogger
from .monitor import Monitor
from .R import use_r, metaflow_r_version
from .mflog import mflog, LOG_SOURCES


ERASE_TO_EOL = '\033[K'
HIGHLIGHT = 'red'
INDENT = ' ' * 4

LOGGER_TIMESTAMP = 'magenta'
LOGGER_COLOR = 'green'
LOGGER_BAD_COLOR = 'red'

try:
    # Python 2
    import cPickle as pickle
except ImportError:
    # Python 3
    import pickle


def echo_dev_null(*args, **kwargs):
    pass


def echo_always(line, **kwargs):
    kwargs['err'] = kwargs.get('err', True)
    if kwargs.pop('indent', None):
        line = '\n'.join(INDENT + x for x in line.splitlines())
    if 'nl' not in kwargs or kwargs['nl']:
        line += ERASE_TO_EOL
    top = kwargs.pop('padding_top', None)
    bottom = kwargs.pop('padding_bottom', None)
    highlight = kwargs.pop('highlight', HIGHLIGHT)
    if top:
        click.secho(ERASE_TO_EOL, **kwargs)

    hl_bold = kwargs.pop('highlight_bold', True)
    nl = kwargs.pop('nl', True)
    fg = kwargs.pop('fg', None)
    bold = kwargs.pop('bold', False)
    kwargs['nl'] = False
    hl = True
    nobold = kwargs.pop('no_bold', False)
    if nobold:
        click.secho(line, **kwargs)
    else:
        for span in line.split('*'):
            if hl:
                hl = False
                kwargs['fg'] = fg
                kwargs['bold'] = bold
                click.secho(span, **kwargs)
            else:
                hl = True
                kwargs['fg'] = highlight
                kwargs['bold'] = hl_bold
                click.secho(span, **kwargs)
    if nl:
        kwargs['nl'] = True
        click.secho('', **kwargs)
    if bottom:
        click.secho(ERASE_TO_EOL, **kwargs)


def logger(body='',
           system_msg=False,
           head='',
           bad=False,
           timestamp=True):
    if timestamp:
        if timestamp is True:
            dt = datetime.now()
        else:
            dt = timestamp
        tstamp = dt.strftime('%Y-%m-%d %H:%M:%S.%f')[:-3]
        click.secho(tstamp + ' ', fg=LOGGER_TIMESTAMP, nl=False)
    if head:
        click.secho(head, fg=LOGGER_COLOR, nl=False)
    click.secho(body,
                bold=system_msg,
                fg=LOGGER_BAD_COLOR if bad else None)


@click.group()
def cli(ctx):
    pass


@cli.command(help='Check that the flow is valid (default).')
@click.option('--warnings/--no-warnings',
              default=False,
              show_default=True,
              help='Show all Pylint warnings, not just errors.')
@click.pass_obj
def check(obj, warnings=False):
    _check(obj.graph, obj.flow, obj.environment, pylint=obj.pylint, warnings=warnings)
    fname = inspect.getfile(obj.flow.__class__)
    echo("\n*'{cmd} show'* shows a description of this flow.\n"
         "*'{cmd} run'* runs the flow locally.\n"
         "*'{cmd} help'* shows all available commands and options.\n"
         .format(cmd=fname), highlight='magenta', highlight_bold=False)


@cli.command(help='Show structure of the flow.')
@click.pass_obj
def show(obj):
    echo_always('\n%s' % obj.graph.doc)
    for _, node in sorted((n.func_lineno, n) for n in obj.graph):
        echo_always('\nStep *%s*' % node.name, err=False)
        echo_always(node.doc if node.doc else '?', indent=True, err=False)
        if node.type != 'end':
            echo_always('*=>* %s' % ', '.join('*%s*' % n for n in node.out_funcs),
                        indent=True,
                        highlight='magenta',
                        highlight_bold=False,
                        err=False)
    echo_always('')


@cli.command(help='Show all available commands.')
@click.pass_context
def help(ctx):
    print(ctx.parent.get_help())


@cli.command(help='Output internal state of the flow graph.')
@click.pass_obj
def output_raw(obj):
    echo('Internal representation of the flow:',
         fg='magenta',
         bold=False)
    echo_always(str(obj.graph), err=False)


@cli.command(help='Visualize the flow with Graphviz.')
@click.pass_obj
def output_dot(obj):
    echo('Visualizing the flow as a GraphViz graph',
         fg='magenta',
         bold=False)
    echo("Try piping the output to 'dot -Tpng -o graph.png' to produce "
         "an actual image.", indent=True)
    echo_always(obj.graph.output_dot(), err=False)


@cli.command(help='Get data artifacts of a task or all tasks in a step. '
                  'The format for input-path is either <run_id>/<step_name> or '
                  '<run_id>/<step_name>/<task_id>.')
@click.argument('input-path')
@click.option('--private/--no-private',
              default=False,
              show_default=True,
              help='Show also private attributes.')
@click.option('--max-value-size',
              default=1000,
              show_default=True,
              type=int,
              help='Show only values that are smaller than this number. '
                   'Set to 0 to see only keys.')
@click.option('--include',
              type=str,
              default='',
              help='Include only artifacts in the given comma-separated list.')
@click.option('--file',
              type=str,
              default=None,
              help='Serialize artifacts in the given file.')
@click.pass_obj
def dump(obj,
         input_path,
         private=None,
         max_value_size=None,
         include=None,
         file=None):

    output = {}
    kwargs = {'show_private': private,
              'max_value_size': max_value_size,
              'include': {t for t in include.split(',') if t}}

    # Pathspec can either be run_id/step_name or run_id/step_name/task_id.
    parts = input_path.split('/')
    if len(parts) == 2:
        run_id, step_name = parts
        task_id = None
    elif len(parts) == 3:
        run_id, step_name, task_id = parts
    else:
        raise CommandException("input_path should either be run_id/step_name"
                               "or run_id/step_name/task_id")

    datastore_set = TaskDataStoreSet(
                        obj.flow_datastore,
                        run_id,
                        steps=[step_name],
                        prefetch_data_artifacts=kwargs.get('include'))
    if task_id:
        ds_list = [datastore_set.get_with_pathspec(input_path)]
    else:
        ds_list = list(datastore_set) # get all tasks

    for ds in ds_list:
        echo('Dumping output of run_id=*{run_id}* '
             'step=*{step}* task_id=*{task_id}*'.format(run_id=ds.run_id,
                                                        step=ds.step_name,
                                                        task_id=ds.task_id),
             fg='magenta')

        if file is None:
            echo_always(ds.format(**kwargs),
                        highlight='green',
                        highlight_bold=False,
                        err=False)
        else:
            output[ds.pathspec] = ds.to_dict(**kwargs)

    if file is not None:
        with open(file, 'wb') as f:
            pickle.dump(output, f, protocol=pickle.HIGHEST_PROTOCOL)
        echo('Artifacts written to *%s*' % file)


@cli.command(help='Show stdout/stderr produced by a task or all tasks in a step. '
                  'The format for input-path is either <run_id>/<step_name> or '
                  '<run_id>/<step_name>/<task_id>.')
@click.argument('input-path')
@click.option('--stdout/--no-stdout',
              default=False,
              show_default=True,
              help='Show stdout of the task.')
@click.option('--stderr/--no-stderr',
              default=False,
              show_default=True,
              help='Show stderr of the task.')
@click.option('--both/--no-both',
              default=True,
              show_default=True,
              help='Show both stdout and stderr of the task.')
@click.option('--timestamps/--no-timestamps',
              default=False,
              show_default=True,
              help='Show timestamps.')
@click.pass_obj
def logs(obj,
         input_path,
         stdout=None,
         stderr=None,
         both=None,
         timestamps=False):
    types = set()
    if stdout:
        types.add('stdout')
        both = False
    if stderr:
        types.add('stderr')
        both = False
    if both:
        types.update(('stdout', 'stderr'))

    streams = list(sorted(types, reverse=True))

    # Pathspec can either be run_id/step_name or run_id/step_name/task_id.
    parts = input_path.split('/')
    if len(parts) == 2:
        run_id, step_name = parts
        task_id = None
    elif len(parts) == 3:
        run_id, step_name, task_id = parts
    else:
        raise CommandException("input_path should either be run_id/step_name "
                               "or run_id/step_name/task_id")

<<<<<<< HEAD
    if obj.datastore.datastore_root is None:
        obj.datastore.datastore_root = obj.datastore.get_datastore_root_from_config(
            obj.echo, create_on_absent=False)
    if obj.datastore.datastore_root is None:
        raise CommandException(
            "Could not find the location of the datastore -- did you correctly set the "
            "METAFLOW_DATASTORE_SYSROOT_%s environment variable" % (obj.datastore.TYPE).upper())

=======
    datastore_set = TaskDataStoreSet(
        obj.flow_datastore, run_id, steps=[step_name], allow_not_done=True)
>>>>>>> 6368022e
    if task_id:
        ds_list = [obj.datastore(obj.flow.name,
                                 run_id=run_id,
                                 step_name=step_name,
                                 task_id=task_id,
                                 mode='r',
                                 allow_unsuccessful=True)]
    else:
<<<<<<< HEAD
        from metaflow.datastore.datastore_set import MetaflowDatastoreSet
        datastore_set = MetaflowDatastoreSet(
                            obj.datastore,
                            obj.flow.name,
                            run_id,
                            steps=[step_name],
                            metadata=obj.metadata,
                            monitor=obj.monitor,
                            event_logger=obj.event_logger)
        # get all successful tasks
        ds_list = list(datastore_set)

    if ds_list:
        def echo_unicode(line, **kwargs):
            click.secho(line.decode('UTF-8', errors='replace'), **kwargs)

        # old style logs are non mflog-style logs
        maybe_old_style = True
        for ds in ds_list:
            echo('Dumping logs of run_id=*{run_id}* '
                 'step=*{step}* task_id=*{task_id}*'.format(run_id=ds.run_id,
                                                            step=ds.step_name,
                                                            task_id=ds.task_id),
                 fg='magenta')

            for stream in streams:
                echo(stream, bold=True)
                logs = ds.load_logs(LOG_SOURCES, stream)
                if any(data for _, data in logs):
                    # attempt to read new, mflog-style logs
                    for line in mflog.merge_logs([blob for _, blob in logs]):
                        if timestamps:
                            ts = mflog.utc_to_local(line.utc_tstamp)
                            tstamp = ts.strftime('%Y-%m-%d %H:%M:%S.%f')[:-3]
                            click.secho(tstamp + ' ',
                                        fg=LOGGER_TIMESTAMP,
                                        nl=False)
                        echo_unicode(line.msg)
                    maybe_old_style = False
                elif maybe_old_style:
                    # if they are not available, we may be looking at
                    # a legacy run (unless we have seen new-style data already
                    # for another stream). This return an empty string if
                    # nothing is found
                    log = ds.load_log_legacy(stream)
                    if log and timestamps:
                        raise CommandException("We can't show --timestamps for "
                                               "old runs. Sorry!")
                    echo_unicode(log, nl=False)

    elif len(parts) == 2:
        # TODO if datastore provided a way to find unsuccessful task IDs, we
        # could make handle this case automatically
        raise CommandException("Successful tasks were not found at the given "
                               "path. You can see logs for unsuccessful tasks "
                               "by giving an exact task ID using the "
                               "run_id/step_name/task_id format.")
=======
        ds_list = list(datastore_set) # get all tasks

    def echo_unicode(line, **kwargs):
        click.secho(line.decode('UTF-8', errors='replace'), **kwargs)

    # old style logs are non mflog-style logs
    maybe_old_style = True
    for ds in ds_list:
        echo('Dumping logs of run_id=*{run_id}* '
             'step=*{step}* task_id=*{task_id}*'.format(run_id=ds.run_id,
                                                        step=ds.step_name,
                                                        task_id=ds.task_id),
             fg='magenta')

        for stream in streams:
            echo(stream, bold=True)
            logs = ds.load_logs(LOG_SOURCES, stream)
            if any(data for _, data in logs):
                # attempt to read new, mflog-style logs
                for line in mflog.merge_logs([blob for _, blob in logs]):
                    if timestamps:
                        ts = mflog.utc_to_local(line.utc_tstamp)
                        tstamp = ts.strftime('%Y-%m-%d %H:%M:%S.%f')[:-3]
                        click.secho(tstamp + ' ',
                                    fg=LOGGER_TIMESTAMP,
                                    nl=False)
                    echo_unicode(line.msg)
                maybe_old_style = False
            elif maybe_old_style:
                # if they are not available, we may be looking at
                # a legacy run (unless we have seen new-style data already
                # for another stream). This return an empty string if
                # nothing is found
                log = ds.load_log_legacy(stream)
                if log and timestamps:
                    raise CommandException("We can't show --timestamps for "
                                            "old runs. Sorry!")
                echo_unicode(log, nl=False)
>>>>>>> 6368022e


# TODO - move step and init under a separate 'internal' subcommand

@cli.command(help="Internal command to execute a single task.")
@click.argument('step-name')
@click.option('--run-id',
              default=None,
              required=True,
              help='ID for one execution of all steps in the flow.')
@click.option('--task-id',
              default=None,
              required=True,
              show_default=True,
              help='ID for this instance of the step.')
@click.option('--input-paths',
              help='A comma-separated list of pathspecs '
                   'specifying inputs for this step.')
@click.option('--split-index',
              type=int,
              default=None,
              show_default=True,
              help='Index of this foreach split.')
@click.option('--tag',
              'tags',
              multiple=True,
              default=None,
              help="Annotate this run with the given tag. You can specify "
                   "this option multiple times to attach multiple tags in "
                   "the task.")
@click.option('--namespace',
              'user_namespace',
              default=None,
              help="Change namespace from the default (your username) to "
                   "the specified tag.")
@click.option('--retry-count',
              default=0,
              help="How many times we have attempted to run this task.")
@click.option('--max-user-code-retries',
              default=0,
              help="How many times we should attempt running the user code.")
@click.option('--clone-only',
              default=None,
              help="Pathspec of the origin task for this task to clone. Do "
              "not execute anything.")
@click.option('--clone-run-id',
              default=None,
              help="Run id of the origin flow, if this task is part of a flow "
              "being resumed.")
@click.option('--with',
              'decospecs',
              multiple=True,
              help="Add a decorator to this task. You can specify this "
              "option multiple times to attach multiple decorators "
              "to this task.")
@click.pass_obj
def step(obj,
         step_name,
         tags=None,
         run_id=None,
         task_id=None,
         input_paths=None,
         split_index=None,
         user_namespace=None,
         retry_count=None,
         max_user_code_retries=None,
         clone_only=None,
         clone_run_id=None,
         decospecs=None):
    if user_namespace is not None:
        namespace(user_namespace or None)

    func = None
    try:
        func = getattr(obj.flow, step_name)
    except:
        raise CommandException("Step *%s* doesn't exist." % step_name)
    if not func.is_step:
        raise CommandException("Function *%s* is not a step." % step_name)
    echo('Executing a step, *%s*' % step_name,
         fg='magenta',
         bold=False)

    if decospecs:
        decorators._attach_decorators_to_step(func, decospecs)

    obj.metadata.add_sticky_tags(tags=tags)
    paths = decompress_list(input_paths) if input_paths else []

    task = MetaflowTask(obj.flow,
                        obj.flow_datastore,
                        obj.metadata,
                        obj.environment,
                        obj.echo,
                        obj.event_logger,
                        obj.monitor)
    if clone_only:
        task.clone_only(step_name,
                        run_id,
                        task_id,
                        clone_only)
    else:
        task.run_step(step_name,
                      run_id,
                      task_id,
                      clone_run_id,
                      paths,
                      split_index,
                      retry_count,
                      max_user_code_retries)

    echo('Success', fg='green', bold=True, indent=True)

@parameters.add_custom_parameters(deploy_mode=False)
@cli.command(help="Internal command to initialize a run.")
@click.option('--run-id',
              default=None,
              required=True,
              help='ID for one execution of all steps in the flow.')
@click.option('--task-id',
              default=None,
              required=True,
              help='ID for this instance of the step.')
@click.option('--tag',
              'tags',
              multiple=True,
              default=None,
              help="Tags for this instance of the step.")
@click.pass_obj
def init(obj, run_id=None, task_id=None, tags=None, **kwargs):
    # init is a separate command instead of an option in 'step'
    # since we need to capture user-specified parameters with
    # @add_custom_parameters. Adding custom parameters to 'step'
    # is not desirable due to the possibility of name clashes between
    # user-specified parameters and our internal options. Note that
    # user-specified parameters are often defined as environment
    # variables.

    obj.metadata.add_sticky_tags(tags=tags)

    runtime = NativeRuntime(obj.flow,
                            obj.graph,
                            obj.flow_datastore,
                            obj.metadata,
                            obj.environment,
                            obj.package,
                            obj.logger,
                            obj.entrypoint,
                            obj.event_logger,
                            obj.monitor,
                            run_id=run_id)
    parameters.set_parameters(obj.flow, kwargs)
    runtime.persist_parameters(task_id=task_id)

def common_run_options(func):
    @click.option('--tag',
                  'tags',
                  multiple=True,
                  default=None,
                  help="Annotate this run with the given tag. You can specify "
                       "this option multiple times to attach multiple tags in "
                       "the run.")
    @click.option('--max-workers',
                  default=16,
                  show_default=True,
                  help='Maximum number of parallel processes.')
    @click.option('--max-num-splits',
                  default=100,
                  show_default=True,
                  help='Maximum number of splits allowed in a foreach. This '
                       'is a safety check preventing bugs from triggering '
                       'thousands of steps inadvertently.')
    @click.option('--max-log-size',
                  default=10,
                  show_default=True,
                  help='Maximum size of stdout and stderr captured in '
                       'megabytes. If a step outputs more than this to '
                       'stdout/stderr, its output will be truncated.')
    @click.option('--with',
                  'decospecs',
                  multiple=True,
                  help="Add a decorator to all steps. You can specify this "
                       "option multiple times to attach multiple decorators "
                       "in steps.")
    @click.option('--run-id-file',
                  default=None,
                  show_default=True,
                  type=str,
                  help="Write the ID of this run to the file specified.")
    @wraps(func)
    def wrapper(*args, **kwargs):
        return func(*args, **kwargs)
    return wrapper


@click.option('--origin-run-id',
              default=None,
              help="ID of the run that should be resumed. By default, the "
                   "last run executed locally.")
@click.argument('step-to-rerun',
                required=False)
@cli.command(help='Resume execution of a previous run of this flow.')
@common_run_options
@click.pass_obj
def resume(obj,
           tags=None,
           step_to_rerun=None,
           origin_run_id=None,
           max_workers=None,
           max_num_splits=None,
           max_log_size=None,
           decospecs=None,
           run_id_file=None):

    before_run(obj, tags, decospecs + obj.environment.decospecs())

    if origin_run_id is None:
        origin_run_id = get_latest_run_id(obj.echo, obj.flow.name)
        if origin_run_id is None:
            raise CommandException("A previous run id was not found. Specify --origin-run-id.")

    if step_to_rerun is None:
        clone_steps = set()
    else:
        # validate step name
        if step_to_rerun not in obj.graph.nodes:
            raise CommandException(
                "invalid step name {0} specified, must be step present in "
                "current form of execution graph. Valid step names include: {1}"
                .format(
                    step_to_rerun,
                    ",".join(list(obj.graph.nodes.keys()))))
        clone_steps = {step_to_rerun}

    runtime = NativeRuntime(obj.flow,
                            obj.graph,
                            obj.flow_datastore,
                            obj.metadata,
                            obj.environment,
                            obj.package,
                            obj.logger,
                            obj.entrypoint,
                            obj.event_logger,
                            obj.monitor,
                            clone_run_id=origin_run_id,
                            clone_steps=clone_steps,
                            max_workers=max_workers,
                            max_num_splits=max_num_splits,
                            max_log_size=max_log_size * 1024 * 1024)
    runtime.persist_parameters()
    runtime.execute()

    write_run_id(run_id_file, runtime.run_id)


@parameters.add_custom_parameters(deploy_mode=True)
@cli.command(help='Run the workflow locally.')
@common_run_options
@click.option('--namespace',
              'user_namespace',
              default=None,
              help="Change namespace from the default (your username) to "
                   "the specified tag. Note that this option does not alter "
                   "tags assigned to the objects produced by this run, just "
                   "what existing objects are visible in the client API. You "
                   "can enable the global namespace with an empty string."
                   "--namespace=")
@click.pass_obj
def run(obj,
        tags=None,
        max_workers=None,
        max_num_splits=None,
        max_log_size=None,
        decospecs=None,
        run_id_file=None,
        user_namespace=None,
        **kwargs):

    if user_namespace is not None:
        namespace(user_namespace or None)
    before_run(obj, tags, decospecs + obj.environment.decospecs())

    runtime = NativeRuntime(obj.flow,
                            obj.graph,
                            obj.flow_datastore,
                            obj.metadata,
                            obj.environment,
                            obj.package,
                            obj.logger,
                            obj.entrypoint,
                            obj.event_logger,
                            obj.monitor,
                            max_workers=max_workers,
                            max_num_splits=max_num_splits,
                            max_log_size=max_log_size * 1024 * 1024)
    write_latest_run_id(obj, runtime.run_id)
    write_run_id(run_id_file, runtime.run_id)

    parameters.set_parameters(obj.flow, kwargs)
    runtime.persist_parameters()
    runtime.execute()


def write_run_id(run_id_file, run_id):
    if run_id_file is not None:
        with open(run_id_file, 'w') as f:
            f.write(str(run_id))


def before_run(obj, tags, decospecs):
    # There's a --with option both at the top-level and for the run
    # subcommand. Why?
    #
    # "run --with shoes" looks so much better than "--with shoes run".
    # This is a very common use case of --with.
    #
    # A downside is that we need to have the following decorators handling
    # in two places in this module and we need to make sure that
    # _init_step_decorators doesn't get called twice.
    if decospecs:
        decorators._attach_decorators(obj.flow, decospecs)
        obj.graph = FlowGraph(obj.flow.__class__)
    obj.check(obj.graph, obj.flow, obj.environment, pylint=obj.pylint)
    #obj.environment.init_environment(obj.logger)

    decorators._init_step_decorators(
        obj.flow, obj.graph, obj.environment, obj.flow_datastore, obj.logger)
    obj.metadata.add_sticky_tags(tags=tags)

    # Package working directory only once per run.
    # We explicitly avoid doing this in `start` since it is invoked for every
    # step in the run.
    obj.package = MetaflowPackage(obj.flow,
                                  obj.environment,
                                  obj.echo,
                                  obj.package_suffixes)


@cli.command(help='Print the Metaflow version')
@click.pass_obj
def version(obj):
    echo_always(obj.version)

@decorators.add_decorator_options
@click.command(cls=click.CommandCollection,
               sources=[cli] + plugins.get_plugin_cli(),
               invoke_without_command=True)
@click.option('--quiet/--not-quiet',
              show_default=True,
              default=False,
              help='Suppress unnecessary messages')
@click.option('--metadata',
              default=DEFAULT_METADATA,
              show_default=True,
              type=click.Choice([m.TYPE for m in METADATA_PROVIDERS]),
              help='Metadata service type')
@click.option('--environment',
              default=DEFAULT_ENVIRONMENT,
              show_default=True,
              type=click.Choice(['local'] + [m.TYPE for m in ENVIRONMENTS]),
              help='Execution environment type')
@click.option('--datastore',
              default=DEFAULT_DATASTORE,
              show_default=True,
              type=click.Choice(DATASTORES),
              help='Data backend type')
@click.option('--datastore-root',
              help='Root path for datastore')
@click.option('--package-suffixes',
              help='A comma-separated list of file suffixes to include '
                   'in the code package.',
              default=DEFAULT_PACKAGE_SUFFIXES,
              show_default=True)
@click.option('--with',
              'decospecs',
              multiple=True,
              help="Add a decorator to all steps. You can specify this option "
                   "multiple times to attach multiple decorators in steps.")
@click.option('--pylint/--no-pylint',
              default=True,
              show_default=True,
              help='Run Pylint on the flow if pylint is installed.')
@click.option('--coverage',
              is_flag=True,
              default=False,
              show_default=True,
              help='Measure code coverage using coverage.py.')
@click.option('--event-logger',
              default=DEFAULT_EVENT_LOGGER,
              show_default=True,
              type=click.Choice(LOGGING_SIDECARS),
              help='type of event logger used')
@click.option('--monitor',
              default=DEFAULT_MONITOR,
              show_default=True,
              type=click.Choice(MONITOR_SIDECARS),
              help='Monitoring backend type')
@click.pass_context
def start(ctx,
          quiet=False,
          metadata=None,
          environment=None,
          datastore=None,
          datastore_root=None,
          decospecs=None,
          package_suffixes=None,
          pylint=None,
          coverage=None,
          event_logger=None,
          monitor=None,
          **deco_options):
    global echo
    if quiet:
        echo = echo_dev_null
    else:
        echo = echo_always

    ctx.obj.version = metaflow_version.get_version()
    version = ctx.obj.version
    if use_r():
        version = metaflow_r_version()

    echo('Metaflow %s' % version, fg='magenta', bold=True, nl=False)
    echo(" executing *%s*" % ctx.obj.flow.name, fg='magenta', nl=False)
    echo(" for *%s*" % resolve_identity(), fg='magenta')

    if coverage:
        from coverage import Coverage
        cov = Coverage(data_suffix=True,
                       auto_data=True,
                       source=['metaflow'],
                       branch=True)
        cov.start()

    ctx.obj.echo = echo
    ctx.obj.echo_always = echo_always
    ctx.obj.graph = FlowGraph(ctx.obj.flow.__class__)
    ctx.obj.logger = logger
    ctx.obj.check = _check
    ctx.obj.pylint = pylint
    ctx.obj.top_cli = cli
    ctx.obj.package_suffixes = package_suffixes.split(',')
    ctx.obj.reconstruct_cli = _reconstruct_cli

    ctx.obj.event_logger = EventLogger(event_logger)

    ctx.obj.environment = [e for e in ENVIRONMENTS + [MetaflowEnvironment]
                           if e.TYPE == environment][0](ctx.obj.flow)
    ctx.obj.environment.validate_environment(echo)

    ctx.obj.monitor = Monitor(monitor, ctx.obj.environment, ctx.obj.flow.name)
    ctx.obj.monitor.start()

    ctx.obj.metadata = [m for m in METADATA_PROVIDERS
                        if m.TYPE == metadata][0](ctx.obj.environment,
                                                  ctx.obj.flow,
                                                  ctx.obj.event_logger,
                                                  ctx.obj.monitor)

    ctx.obj.datastore_impl = DATASTORES[datastore]

    if datastore_root is None:
        datastore_root = \
          ctx.obj.datastore_impl.get_datastore_root_from_config(ctx.obj.echo)
    if datastore_root is None:
        raise CommandException(
            "Could not find the location of the datastore -- did you correctly set the "
            "METAFLOW_DATASTORE_SYSROOT_%s environment variable?" % datastore.upper())

    ctx.obj.datastore_impl.datastore_root = datastore_root

    FlowDataStore.default_backend_class = ctx.obj.datastore_impl
    ctx.obj.flow_datastore = FlowDataStore(
        ctx.obj.flow.name,
        ctx.obj.environment,
        ctx.obj.metadata,
        ctx.obj.event_logger,
        ctx.obj.monitor)

    # It is important to initialize flow decorators early as some of the
    # things they provide may be used by some of the objects initialize after.
    decorators._init_flow_decorators(ctx.obj.flow,
                                     ctx.obj.graph,
                                     ctx.obj.environment,
                                     ctx.obj.flow_datastore,
                                     ctx.obj.logger,
                                     echo,
                                     deco_options)

    if decospecs:
        decorators._attach_decorators(ctx.obj.flow, decospecs)

    # initialize current and parameter context for deploy-time parameters
    current._set_env(flow_name=ctx.obj.flow.name, is_running=False)
    parameters.set_parameter_context(ctx.obj.flow.name,
                                        ctx.obj.echo,
                                        ctx.obj.flow_datastore)

    if ctx.invoked_subcommand not in ('run', 'resume'):
        # run/resume are special cases because they can add more decorators with --with,
        # so they have to take care of themselves.
        decorators._attach_decorators(
            ctx.obj.flow, ctx.obj.environment.decospecs())
        decorators._init_step_decorators(
            ctx.obj.flow, ctx.obj.graph, ctx.obj.environment, ctx.obj.flow_datastore, ctx.obj.logger)
        #TODO (savin): Enable lazy instantiation of package
        ctx.obj.package = None
    if ctx.invoked_subcommand is None:
        ctx.invoke(check)


def _reconstruct_cli(params):
    for k, v in params.items():
        if v:
            if k == 'decospecs':
                k = 'with'
            k = k.replace('_', '-')
            if not isinstance(v, tuple):
                v = [v]
            for value in v:
                yield '--%s' % k
                if not isinstance(value, bool):
                    yield str(value)


def _check(graph, flow, environment, pylint=True, warnings=False, **kwargs):
    echo("Validating your flow...", fg='magenta', bold=False)
    linter = lint.linter
    # TODO set linter settings
    linter.run_checks(graph, **kwargs)
    echo('The graph looks good!', fg='green', bold=True, indent=True)
    if pylint:
        echo("Running pylint...", fg='magenta', bold=False)
        fname = inspect.getfile(flow.__class__)
        pylint = PyLint(fname)
        if pylint.has_pylint():
            pylint_is_happy, pylint_exception_msg = pylint.run(
                        warnings=warnings,
                        pylint_config=environment.pylint_config(),
                        logger=echo_always)

            if pylint_is_happy:
                echo('Pylint is happy!',
                     fg='green',
                     bold=True,
                     indent=True)
            else:
                echo("Pylint couldn't analyze your code.\n\tPylint exception: %s"
                     % pylint_exception_msg,
                     fg='red',
                     bold=True,
                     indent=True)
                echo("Skipping Pylint checks.",
                     fg='red',
                     bold=True,
                     indent=True)
        else:
            echo("Pylint not found, so extra checks are disabled.",
                 fg='green',
                 indent=True,
                 bold=False)


def print_metaflow_exception(ex):
    echo_always(ex.headline, indent=True, nl=False, bold=True)
    if ex.line_no is None:
        echo_always(':')
    else:
        echo_always(' on line %d:' % ex.line_no, bold=True)
    echo_always(ex.message, indent=True, bold=False, padding_bottom=True)


def print_unknown_exception(ex):
    echo_always('Internal error', indent=True, bold=True)
    echo_always(traceback.format_exc(), highlight=None, highlight_bold=False)


class CliState(object):
    def __init__(self, flow):
        self.flow = flow

def main(flow, args=None, handle_exceptions=True, entrypoint=None):
    # Ignore warning(s) and prevent spamming the end-user.
    # TODO: This serves as a short term workaround for RuntimeWarning(s) thrown
    # in py3.8 related to log buffering (bufsize=1).
    import warnings
    warnings.filterwarnings('ignore')
    if entrypoint is None:
        entrypoint = [sys.executable, sys.argv[0]]

    state = CliState(flow)
    state.entrypoint = entrypoint

    try:
        if args is None:
            start(auto_envvar_prefix='METAFLOW', obj=state)
        else:
            try:
                start.main(args=args,
                           obj=state,
                           auto_envvar_prefix='METAFLOW')
            except SystemExit as e:
                return e.code
    except MetaflowException as x:
        if handle_exceptions:
            print_metaflow_exception(x)
            sys.exit(1)
        else:
            raise
    except Exception as x:
        if handle_exceptions:
            print_unknown_exception(x)
            sys.exit(1)
        else:
            raise<|MERGE_RESOLUTION|>--- conflicted
+++ resolved
@@ -12,11 +12,7 @@
 from . import decorators
 from . import metaflow_version
 from . import namespace
-<<<<<<< HEAD
 from . import current
-=======
-from .current import current
->>>>>>> 6368022e
 from .util import resolve_identity, decompress_list, write_latest_run_id, \
     get_latest_run_id, to_unicode
 from .task import MetaflowTask
@@ -305,19 +301,8 @@
         raise CommandException("input_path should either be run_id/step_name "
                                "or run_id/step_name/task_id")
 
-<<<<<<< HEAD
-    if obj.datastore.datastore_root is None:
-        obj.datastore.datastore_root = obj.datastore.get_datastore_root_from_config(
-            obj.echo, create_on_absent=False)
-    if obj.datastore.datastore_root is None:
-        raise CommandException(
-            "Could not find the location of the datastore -- did you correctly set the "
-            "METAFLOW_DATASTORE_SYSROOT_%s environment variable" % (obj.datastore.TYPE).upper())
-
-=======
     datastore_set = TaskDataStoreSet(
         obj.flow_datastore, run_id, steps=[step_name], allow_not_done=True)
->>>>>>> 6368022e
     if task_id:
         ds_list = [obj.datastore(obj.flow.name,
                                  run_id=run_id,
@@ -326,65 +311,6 @@
                                  mode='r',
                                  allow_unsuccessful=True)]
     else:
-<<<<<<< HEAD
-        from metaflow.datastore.datastore_set import MetaflowDatastoreSet
-        datastore_set = MetaflowDatastoreSet(
-                            obj.datastore,
-                            obj.flow.name,
-                            run_id,
-                            steps=[step_name],
-                            metadata=obj.metadata,
-                            monitor=obj.monitor,
-                            event_logger=obj.event_logger)
-        # get all successful tasks
-        ds_list = list(datastore_set)
-
-    if ds_list:
-        def echo_unicode(line, **kwargs):
-            click.secho(line.decode('UTF-8', errors='replace'), **kwargs)
-
-        # old style logs are non mflog-style logs
-        maybe_old_style = True
-        for ds in ds_list:
-            echo('Dumping logs of run_id=*{run_id}* '
-                 'step=*{step}* task_id=*{task_id}*'.format(run_id=ds.run_id,
-                                                            step=ds.step_name,
-                                                            task_id=ds.task_id),
-                 fg='magenta')
-
-            for stream in streams:
-                echo(stream, bold=True)
-                logs = ds.load_logs(LOG_SOURCES, stream)
-                if any(data for _, data in logs):
-                    # attempt to read new, mflog-style logs
-                    for line in mflog.merge_logs([blob for _, blob in logs]):
-                        if timestamps:
-                            ts = mflog.utc_to_local(line.utc_tstamp)
-                            tstamp = ts.strftime('%Y-%m-%d %H:%M:%S.%f')[:-3]
-                            click.secho(tstamp + ' ',
-                                        fg=LOGGER_TIMESTAMP,
-                                        nl=False)
-                        echo_unicode(line.msg)
-                    maybe_old_style = False
-                elif maybe_old_style:
-                    # if they are not available, we may be looking at
-                    # a legacy run (unless we have seen new-style data already
-                    # for another stream). This return an empty string if
-                    # nothing is found
-                    log = ds.load_log_legacy(stream)
-                    if log and timestamps:
-                        raise CommandException("We can't show --timestamps for "
-                                               "old runs. Sorry!")
-                    echo_unicode(log, nl=False)
-
-    elif len(parts) == 2:
-        # TODO if datastore provided a way to find unsuccessful task IDs, we
-        # could make handle this case automatically
-        raise CommandException("Successful tasks were not found at the given "
-                               "path. You can see logs for unsuccessful tasks "
-                               "by giving an exact task ID using the "
-                               "run_id/step_name/task_id format.")
-=======
         ds_list = list(datastore_set) # get all tasks
 
     def echo_unicode(line, **kwargs):
@@ -423,7 +349,6 @@
                     raise CommandException("We can't show --timestamps for "
                                             "old runs. Sorry!")
                 echo_unicode(log, nl=False)
->>>>>>> 6368022e
 
 
 # TODO - move step and init under a separate 'internal' subcommand
